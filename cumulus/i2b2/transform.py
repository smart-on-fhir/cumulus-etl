--- conflicted
+++ resolved
@@ -20,11 +20,7 @@
 from fhirclient.models.attachment import Attachment
 from fhirclient.models.codeableconcept import CodeableConcept
 
-<<<<<<< HEAD
 from ctakesclient.typesystem import CtakesJSON
-=======
-from ctakesclient.client import CtakesJSON
->>>>>>> 5fe4c658
 
 from cumulus import common, fhir_template
 from cumulus.i2b2.schema import PatientDimension, VisitDimension, ObservationFact
@@ -84,8 +80,9 @@
     elif visit.inout_cd == 'Emergency':
         encounter.class_fhir.code = 'EMER'
     else:
-        logging.warning('skipping encounter.class_fhir.code for i2b2 '
-                        'INOUT_CD : %s', visit.inout_cd)
+        logging.warning(
+            'skipping encounter.class_fhir.code for i2b2 '
+            'INOUT_CD : %s', visit.inout_cd)
 
     if visit.length_of_stay:  # days
         encounter.length = Duration({
