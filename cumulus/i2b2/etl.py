--- conflicted
+++ resolved
@@ -12,19 +12,14 @@
 from cumulus import common, store, store_json_tree, store_ndjson, store_parquet
 from cumulus import i2b2
 from cumulus.i2b2.config import JobConfig, JobSummary
-<<<<<<< HEAD
-from cumulus.codebook import Codebook, CodebookDB
-import ctakesclient as ctakes
-=======
 from cumulus.codebook import Codebook
 
->>>>>>> 5fe4c658
-
 ###############################################################################
 #
 # Helpers
 #
 ###############################################################################
+
 
 def _extract_from_files(extract: Callable[[str], List[Any]],
                         csv_files: List[str]):
@@ -87,6 +82,7 @@
 #
 ###############################################################################
 
+
 def etl_visit(config: JobConfig) -> JobSummary:
     return _process_job_entries(
         config,
@@ -105,6 +101,7 @@
 #
 ###############################################################################
 
+
 def etl_lab(config: JobConfig) -> JobSummary:
     return _process_job_entries(
         config,
@@ -123,6 +120,7 @@
 #
 ###############################################################################
 
+
 def etl_diagnosis(config: JobConfig) -> JobSummary:
     return _process_job_entries(
         config,
@@ -140,6 +138,7 @@
 # FHIR DocumentReference
 #
 ###############################################################################
+
 
 def _strip_notes_from_docref(codebook: Codebook,
                              docref: DocumentReference) -> DocumentReference:
@@ -181,6 +180,7 @@
 # Main Pipeline (run all tasks)
 #
 ###############################################################################
+
 
 def etl_job(config: JobConfig) -> List[JobSummary]:
     """
@@ -214,6 +214,7 @@
 # Main
 #
 ###############################################################################
+
 
 def main(args: List[str]):
     parser = argparse.ArgumentParser()
